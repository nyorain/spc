#pragma clang diagnostic ignored "-Wmissing-prototypes"
#pragma clang diagnostic ignored "-Wmissing-braces"
#pragma clang diagnostic ignored "-Wunused-variable"

#include <metal_stdlib>
#include <simd/simd.h>

using namespace metal;

struct SSBOCol
{
    float4x4 col_major0;
    float4x4 col_major1;
};

struct SSBORow
{
    float4x4 row_major0;
    float4x4 row_major1;
};

<<<<<<< HEAD
constant uint3 gl_WorkGroupSize [[maybe_unused]] = uint3(1u);

inline void load_store_to_variable_col_major(device SSBOCol& v_29)
=======
static inline __attribute__((always_inline))
void load_store_to_variable_col_major(device SSBOCol& v_29)
>>>>>>> 9f9276f5
{
    float4x4 loaded = v_29.col_major0;
    v_29.col_major1 = loaded;
}

static inline __attribute__((always_inline))
void load_store_to_variable_row_major(device SSBORow& v_41)
{
    float4x4 loaded = transpose(v_41.row_major0);
    v_41.row_major0 = transpose(loaded);
}

static inline __attribute__((always_inline))
void copy_col_major_to_col_major(device SSBOCol& v_29)
{
    v_29.col_major0 = v_29.col_major1;
}

static inline __attribute__((always_inline))
void copy_col_major_to_row_major(device SSBOCol& v_29, device SSBORow& v_41)
{
    v_41.row_major0 = transpose(v_29.col_major0);
}

static inline __attribute__((always_inline))
void copy_row_major_to_col_major(device SSBOCol& v_29, device SSBORow& v_41)
{
    v_29.col_major0 = transpose(v_41.row_major0);
}

static inline __attribute__((always_inline))
void copy_row_major_to_row_major(device SSBORow& v_41)
{
    v_41.row_major0 = v_41.row_major1;
}

static inline __attribute__((always_inline))
void copy_columns(device SSBOCol& v_29, device SSBORow& v_41)
{
    v_29.col_major0[1] = float4(v_41.row_major0[0][1], v_41.row_major0[1][1], v_41.row_major0[2][1], v_41.row_major0[3][1]);
    v_41.row_major0[0][1] = v_29.col_major0[1].x;
    v_41.row_major0[1][1] = v_29.col_major0[1].y;
    v_41.row_major0[2][1] = v_29.col_major0[1].z;
    v_41.row_major0[3][1] = v_29.col_major0[1].w;
}

static inline __attribute__((always_inline))
void copy_elements(device SSBOCol& v_29, device SSBORow& v_41)
{
    v_29.col_major0[0].y = v_41.row_major0[1u][0];
    v_41.row_major0[1u][0] = v_29.col_major0[0].y;
}

kernel void main0(device SSBOCol& v_29 [[buffer(0)]], device SSBORow& v_41 [[buffer(1)]])
{
    load_store_to_variable_col_major(v_29);
    load_store_to_variable_row_major(v_41);
    copy_col_major_to_col_major(v_29);
    copy_col_major_to_row_major(v_29, v_41);
    copy_row_major_to_col_major(v_29, v_41);
    copy_row_major_to_row_major(v_41);
    copy_columns(v_29, v_41);
    copy_elements(v_29, v_41);
}
<|MERGE_RESOLUTION|>--- conflicted
+++ resolved
@@ -19,14 +19,8 @@
     float4x4 row_major1;
 };
 
-<<<<<<< HEAD
-constant uint3 gl_WorkGroupSize [[maybe_unused]] = uint3(1u);
-
-inline void load_store_to_variable_col_major(device SSBOCol& v_29)
-=======
 static inline __attribute__((always_inline))
 void load_store_to_variable_col_major(device SSBOCol& v_29)
->>>>>>> 9f9276f5
 {
     float4x4 loaded = v_29.col_major0;
     v_29.col_major1 = loaded;
