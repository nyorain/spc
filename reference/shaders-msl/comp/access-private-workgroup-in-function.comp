#pragma clang diagnostic ignored "-Wmissing-prototypes"
#pragma clang diagnostic ignored "-Wmissing-braces"
#pragma clang diagnostic ignored "-Wunused-variable"

#include <metal_stdlib>
#include <simd/simd.h>

using namespace metal;

<<<<<<< HEAD
constant uint3 gl_WorkGroupSize [[maybe_unused]] = uint3(1u);

inline void set_f(thread int& f)
=======
static inline __attribute__((always_inline))
void set_f(thread int& f)
>>>>>>> 9f9276f5
{
    f = 40;
}

static inline __attribute__((always_inline))
void set_shared_u(threadgroup int& u)
{
    u = 50;
}

kernel void main0(uint gl_LocalInvocationIndex [[thread_index_in_threadgroup]])
{
    threadgroup int u;
    int f;
    set_f(f);
    set_shared_u(u);
    if (gl_LocalInvocationIndex == 0u)
    {
        f = 10;
    }
    else
    {
        f = 30;
        u = 20;
    }
}
<|MERGE_RESOLUTION|>--- conflicted
+++ resolved
@@ -7,14 +7,8 @@
 
 using namespace metal;
 
-<<<<<<< HEAD
-constant uint3 gl_WorkGroupSize [[maybe_unused]] = uint3(1u);
-
-inline void set_f(thread int& f)
-=======
 static inline __attribute__((always_inline))
 void set_f(thread int& f)
->>>>>>> 9f9276f5
 {
     f = 40;
 }
